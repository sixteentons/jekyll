--- conflicted
+++ resolved
@@ -61,7 +61,6 @@
           conflicting_urls
         end
 
-<<<<<<< HEAD
         def fsnotify_buggy?(site)
           return true if !Utils::Platforms.osx?
           if Dir.pwd != `pwd`.strip
@@ -74,10 +73,13 @@
 
             false
           end
-=======
+
+          true
+        end
+
         def urls_only_differ_by_case(site)
           urls_only_differ_by_case = false
-          urls = case_insensitive_urls(site.pages + site.posts, site.dest)
+          urls = case_insensitive_urls(site.pages + site.docs_to_write, site.dest)
           urls.each do |case_insensitive_url, real_urls|
             if real_urls.uniq.size > 1
               urls_only_differ_by_case = true
@@ -87,12 +89,6 @@
             end
           end
           urls_only_differ_by_case
-        end
-
-        private
->>>>>>> 34ff0bbb
-
-          true
         end
 
         private
