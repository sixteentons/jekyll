module Jekyll
  class PluginManager
    attr_reader :site

    # Create an instance of this class.
    #
    # site - the instance of Jekyll::Site we're concerned with
    #
    # Returns nothing
    def initialize(site)
      @site = site
    end

    # Require all the plugins which are allowed.
    #
    # Returns nothing
    def conscientious_require
      require_plugin_files
      require_gems
      deprecation_checks
    end

    # Require each of the gem plugins specified.
    #
    # Returns nothing.
    def require_gems
      Jekyll::External.require_with_graceful_fail(
        site.gems.select { |gem| plugin_allowed?(gem) }
      )
    end

    def self.require_from_bundler
      if !ENV["JEKYLL_NO_BUNDLER_REQUIRE"] && File.file?("Gemfile")
        require "bundler"

        Bundler.setup
        required_gems = Bundler.require(:jekyll_plugins)
        message = "Required #{required_gems.map(&:name).join(", ")}"
        Jekyll.logger.debug("PluginManager:", message)
        ENV["JEKYLL_NO_BUNDLER_REQUIRE"] = "true"

        true
      else
        false
      end
    end

    # Check whether a gem plugin is allowed to be used during this build.
    #
    # gem_name - the name of the gem
    #
    # Returns true if the gem name is in the whitelist or if the site is not
    #   in safe mode.
    def plugin_allowed?(gem_name)
      !site.safe || whitelist.include?(gem_name)
    end

    # Build an array of allowed plugin gem names.
    #
    # Returns an array of strings, each string being the name of a gem name
    #   that is allowed to be used.
    def whitelist
      @whitelist ||= Array[site.config["whitelist"]].flatten
    end

    # Require all .rb files if safe mode is off
    #
    # Returns nothing.
    def require_plugin_files
      unless site.safe
        plugins_path.each do |plugin_search_path|
          plugin_files = Utils.safe_glob(plugin_search_path, File.join("**", "*.rb"))
          Jekyll::External.require_with_graceful_fail(plugin_files)
        end
      end
    end

    # Public: Setup the plugin search path
    #
    # Returns an Array of plugin search paths
    def plugins_path
<<<<<<< HEAD
      if site.config['plugins_dir'].eql? Jekyll::Configuration::DEFAULTS['plugins_dir']
        [site.in_source_dir(site.config['plugins_dir'])]
=======
      if site.config["plugins_dir"] == Jekyll::Configuration::DEFAULTS["plugins_dir"]
        [site.in_source_dir(site.config["plugins_dir"])]
>>>>>>> 4fbbedda
      else
        Array(site.config["plugins_dir"]).map { |d| File.expand_path(d) }
      end
    end

    def deprecation_checks
      pagination_included = (site.config["gems"] || []).include?("jekyll-paginate") ||
        defined?(Jekyll::Paginate)
      if site.config["paginate"] && !pagination_included
        Jekyll::Deprecator.deprecation_message "You appear to have pagination " \
          "turned on, but you haven't included the `jekyll-paginate` gem. " \
          "Ensure you have `gems: [jekyll-paginate]` in your configuration file."
      end
    end
  end
end<|MERGE_RESOLUTION|>--- conflicted
+++ resolved
@@ -79,13 +79,8 @@
     #
     # Returns an Array of plugin search paths
     def plugins_path
-<<<<<<< HEAD
-      if site.config['plugins_dir'].eql? Jekyll::Configuration::DEFAULTS['plugins_dir']
-        [site.in_source_dir(site.config['plugins_dir'])]
-=======
-      if site.config["plugins_dir"] == Jekyll::Configuration::DEFAULTS["plugins_dir"]
+      if site.config["plugins_dir"].eql? Jekyll::Configuration::DEFAULTS["plugins_dir"]
         [site.in_source_dir(site.config["plugins_dir"])]
->>>>>>> 4fbbedda
       else
         Array(site.config["plugins_dir"]).map { |d| File.expand_path(d) }
       end
