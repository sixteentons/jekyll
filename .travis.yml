bundler_args: --without benchmark:site:development
script: script/cibuild
cache: bundler
language: ruby
sudo: false

rvm:
<<<<<<< HEAD
  - &ruby1 2.4.0
  - &ruby2 2.3.3
  - &ruby3 2.2.6
  - &ruby4 2.1.9
=======
  - &ruby1 2.3.3
  - &ruby2 2.2.6
  - &ruby3 2.1.10
>>>>>>> 98e19c3c
  - &jruby jruby-9.1.7.0

matrix:
  include:
    - rvm: *ruby1
      env: TEST_SUITE=fmt
    - rvm: *ruby1
      env: TEST_SUITE=default-site
    - rvm: *ruby2
      env: TEST_SUITE=fmt
    - rvm: *ruby2
      env: TEST_SUITE=default-site
  exclude:
    - rvm: *jruby
      env: TEST_SUITE=cucumber

env:
  matrix:
    - TEST_SUITE=test
    - TEST_SUITE=cucumber
branches:
  only:
    - master
    - themes

notifications:
  slack:
    secure: "\
      dNdKk6nahNURIUbO3ULhA09/vTEQjK0fNbgjVjeYPEvROHgQBP1cIP3AJy8aWs8rl5Yyow4Y\
      GEilNRzKPz18AsFptVXofpwyqcBxaCfmHP809NX5PHBaadydveLm+TNVao2XeLXSWu+HUNAY\
      O1AanCUbJSEyJTju347xCBGzESU=\
    "

addons:
  code_climate:
    repo_token:
      secure: "\
        mAuvDu+nrzB8dOaLqsublDGt423mGRyZYM3vsrXh4Tf1sT+L1PxsRzU4gLmcV27HtX2Oq9\
        DA4vsRURfABU0fIhwYkQuZqEcA3d8TL36BZcGEshG6MQ2AmnYsmFiTcxqV5bmlElHEqQuT\
        5SUFXLafgZPBnL0qDwujQcHukID41sE=\
      "
# regular test configuration
after_success:
  - bundle exec codeclimate-test-reporter

before_install:
  - gem update --system<|MERGE_RESOLUTION|>--- conflicted
+++ resolved
@@ -5,16 +5,10 @@
 sudo: false
 
 rvm:
-<<<<<<< HEAD
   - &ruby1 2.4.0
   - &ruby2 2.3.3
   - &ruby3 2.2.6
-  - &ruby4 2.1.9
-=======
-  - &ruby1 2.3.3
-  - &ruby2 2.2.6
-  - &ruby3 2.1.10
->>>>>>> 98e19c3c
+  - &ruby4 2.1.10
   - &jruby jruby-9.1.7.0
 
 matrix:
