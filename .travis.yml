bundler_args: --without benchmark:site:development
script: script/cibuild
cache: bundler
language: ruby
sudo: false

rvm:
<<<<<<< HEAD
  - &ruby1 2.3.4
  - &ruby2 2.2.7
  - &ruby3 2.1.10
=======
  - &ruby1 2.4.0
  - &ruby2 2.3.3
  - &ruby3 2.2.6
  - &ruby4 2.1.10
>>>>>>> 6123175a
  - &jruby jruby-9.1.7.0

matrix:
  include:
    - rvm: *ruby1
      env: TEST_SUITE=fmt
    - rvm: *ruby1
      env: TEST_SUITE=default-site
    - rvm: *ruby2
      env: TEST_SUITE=fmt
    - rvm: *ruby2
      env: TEST_SUITE=default-site
  exclude:
    - rvm: *jruby
      env: TEST_SUITE=cucumber

env:
  matrix:
    - TEST_SUITE=test
    - TEST_SUITE=cucumber
branches:
  only:
    - master
    - themes
    - /*-stable/

notifications:
  slack:
    secure: "\
      dNdKk6nahNURIUbO3ULhA09/vTEQjK0fNbgjVjeYPEvROHgQBP1cIP3AJy8aWs8rl5Yyow4Y\
      GEilNRzKPz18AsFptVXofpwyqcBxaCfmHP809NX5PHBaadydveLm+TNVao2XeLXSWu+HUNAY\
      O1AanCUbJSEyJTju347xCBGzESU=\
    "

addons:
  code_climate:
    repo_token:
      secure: "\
        mAuvDu+nrzB8dOaLqsublDGt423mGRyZYM3vsrXh4Tf1sT+L1PxsRzU4gLmcV27HtX2Oq9\
        DA4vsRURfABU0fIhwYkQuZqEcA3d8TL36BZcGEshG6MQ2AmnYsmFiTcxqV5bmlElHEqQuT\
        5SUFXLafgZPBnL0qDwujQcHukID41sE=\
      "
# regular test configuration
after_success:
  - bundle exec codeclimate-test-reporter

before_install:
  - gem update --system<|MERGE_RESOLUTION|>--- conflicted
+++ resolved
@@ -5,16 +5,10 @@
 sudo: false
 
 rvm:
-<<<<<<< HEAD
-  - &ruby1 2.3.4
-  - &ruby2 2.2.7
-  - &ruby3 2.1.10
-=======
   - &ruby1 2.4.0
-  - &ruby2 2.3.3
-  - &ruby3 2.2.6
+  - &ruby2 2.3.4
+  - &ruby3 2.2.7
   - &ruby4 2.1.10
->>>>>>> 6123175a
   - &jruby jruby-9.1.7.0
 
 matrix:
