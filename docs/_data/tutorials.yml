--- conflicted
+++ resolved
@@ -2,11 +2,8 @@
   tutorials:
   - home
   - navigation
-<<<<<<< HEAD
   - orderofinterpretation
-=======
   - custom-404-page
->>>>>>> a3aed14d
 
 #- title: Another section
 #  tutorials:
