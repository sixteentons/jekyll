--- conflicted
+++ resolved
@@ -40,7 +40,6 @@
     <div class="unit golden-small center-on-mobiles">
       <h4>Get up and running <em>in&nbsp;seconds</em>.</h4>
     </div>
-<<<<<<< HEAD
     <div class="unit golden-large code">
       <p class="title">Quick-start Instructions</p>
       <div class="shell">
@@ -52,45 +51,21 @@
         <p class="line">
           <span class="path">~</span>
           <span class="prompt">$</span>
-          <span class="command">cd my/awesome/site</span>
+          <span class="command">jekyll new my-awesome-site</span>
         </p>
         <p class="line">
-          <span class="path">~/my/awesome/site</span>
+          <span class="path">~</span>
+          <span class="prompt">$</span>
+          <span class="command">cd my-awesome-site</span>
+        </p>
+        <p class="line">
+          <span class="path">~/my-awesome-site</span>
           <span class="prompt">$</span>
           <span class="command">jekyll serve</span>
         </p>
         <p class="line">
           <span class="output"># => Now browse to http://localhost:4000</span>
         </p>
-=======
-      <div class="code">
-        <p class="title">Quick-start Instructions</p>
-        <div class="shell">
-          <p class="line">
-            <span class="path">~</span>
-            <span class="prompt">$</span>
-            <span class="command">gem install jekyll</span>
-          </p>
-          <p class="line">
-            <span class="path">~</span>
-            <span class="prompt">$</span>
-            <span class="command">jekyll new my-awesome-site</span>
-          </p>
-          <p class="line">
-            <span class="path">~</span>
-            <span class="prompt">$</span>
-            <span class="command">cd my-awesome-site</span>
-          </p>
-          <p class="line">
-            <span class="path">~/my-awesome-site</span>
-            <span class="prompt">$</span>
-            <span class="command">jekyll serve</span>
-          </p>
-          <p class="line">
-            <span class="output"># => Now browse to http://localhost:4000</span>
-          </p>
-        </div>
->>>>>>> 40b587c4
       </div>
     </div>
     <div class="clear"></div>
