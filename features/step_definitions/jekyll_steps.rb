Before do
  FileUtils.mkdir(TEST_DIR)
  Dir.chdir(TEST_DIR)
end

After do
  Dir.chdir(TEST_DIR)
  FileUtils.rm_rf(TEST_DIR)
end

Given /^I have a blank site in "(.*)"$/ do |path|
  FileUtils.mkdir(path)
end

# Like "I have a foo file" but gives a yaml front matter so jekyll actually processes it
Given /^I have an "(.*)" page(?: with (.*) "(.*)")? that contains "(.*)"$/ do |file, key, value, text|
  File.open(file, 'w') do |f|
    f.write <<EOF
---
#{key || 'layout'}: #{value || 'nil'}
---
#{text}
EOF
    f.close
  end
end

Given /^I have an "(.*)" file that contains "(.*)"$/ do |file, text|
  File.open(file, 'w') do |f|
    f.write(text)
    f.close
  end
end

Given /^I have a (.*) layout that contains "(.*)"$/ do |layout, text|
  File.open(File.join('_layouts', layout + '.html'), 'w') do |f|
    f.write(text)
    f.close
  end
end

Given /^I have a (.*) directory$/ do |dir|
  FileUtils.mkdir(dir)
end

Given /^I have the following posts?(?: (.*) "(.*)")?:$/ do |direction, folder, table|
  table.hashes.each do |post|
    date = Date.parse(post['date']).strftime('%Y-%m-%d')
    title = post['title'].downcase.gsub(/[^\w]/, " ").strip.gsub(/\s+/, '-')

    if direction && direction == "in"
      before = folder || '.'
    elsif direction && direction == "under"
      after = folder || '.'
    end

    path = File.join(before || '.', '_posts', after || '.', "#{date}-#{title}.#{post['type'] || 'textile'}")

    matter_hash = {}
    %w(title layout tags category categories published author).each do |key|
      matter_hash[key] = post[key] if post[key]
    end
    matter = matter_hash.map { |k, v| "#{k}: #{v}\n" }.join.chomp

    content = post['content']
    if post['input'] && post['filter']
      content = "{{ #{post['input']} | #{post['filter']} }}"
    end

    File.open(path, 'w') do |f|
      f.write <<EOF
---
#{matter}
---
#{content}
EOF
      f.close
    end
  end
end

Given /^I have a configuration file with "(.*)" set to "(.*)"$/ do |key, value|
  File.open('_config.yml', 'w') do |f|
    f.write("#{key}: #{value}")
    f.close
  end
end

Given /^I have a configuration file with "([^\"]*)" set to:$/ do |key, table|
  File.open('_config.yml', 'w') do |f|
    f.write("#{key}:\n")
    table.hashes.each do |row|
      f.write("- #{row["Value"]}\n")
    end
    f.close
  end
end


When /^I run jekyll$/ do
  run_jekyll
end

When /^I debug jekyll$/ do
  run_jekyll(:debug => true)
end

When /^I change "(.*)" to contain "(.*)"$/ do |file, text|
  File.open(file, 'a') do |f|
    f.write(text)
  end
end

Then /^the (.*) directory should exist$/ do |dir|
  assert File.directory?(dir)
end

Then /^the (.*) file should exist$/ do |file|
  assert File.file?(file)
end

Then /^I should see "(.*)" in "(.*)"$/ do |text, file|
  assert_match Regexp.new(text), File.open(file).readlines.join
end

Then /^the "(.*)" file should not exist$/ do |file|
  assert !File.exists?(file)
end

Then /^I should see today's time in "(.*)"$/ do |file|
<<<<<<< HEAD
  assert_match Regexp.new(Regexp.escape(Time.now.to_s)), File.open(file).readlines.join
=======
  assert_equal Time.now.to_s, File.open(file).readlines.join.chomp
>>>>>>> 6eb29a48
end

Then /^I should see today's date in "(.*)"$/ do |file|
  assert_match Regexp.new(Date.today.to_s), File.open(file).readlines.join
end<|MERGE_RESOLUTION|>--- conflicted
+++ resolved
@@ -128,11 +128,7 @@
 end
 
 Then /^I should see today's time in "(.*)"$/ do |file|
-<<<<<<< HEAD
   assert_match Regexp.new(Regexp.escape(Time.now.to_s)), File.open(file).readlines.join
-=======
-  assert_equal Time.now.to_s, File.open(file).readlines.join.chomp
->>>>>>> 6eb29a48
 end
 
 Then /^I should see today's date in "(.*)"$/ do |file|
