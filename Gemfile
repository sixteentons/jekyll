--- conflicted
+++ resolved
@@ -41,13 +41,10 @@
 
 gem 'jekyll-paginate', '~> 1.0'
 gem 'jekyll-coffeescript', '~> 1.0'
-<<<<<<< HEAD
 gem 'jekyll-feed'
-=======
 gem 'jekyll-gist', '~> 1.0'
 gem 'mime-types', '~> 2.6'
 gem 'kramdown', '~> 1.8.0'
->>>>>>> 34afc778
 
 platform :ruby, :mswin, :mingw do
   gem 'rdiscount', '~> 2.0'
